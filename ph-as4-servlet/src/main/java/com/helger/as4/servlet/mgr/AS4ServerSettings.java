<<<<<<< HEAD
/**
 * Copyright (C) 2015-2017 Philip Helger (www.helger.com)
 * philip[at]helger[dot]com
 *
 * Licensed under the Apache License, Version 2.0 (the "License");
 * you may not use this file except in compliance with the License.
 * You may obtain a copy of the License at
 *
 *         http://www.apache.org/licenses/LICENSE-2.0
 *
 * Unless required by applicable law or agreed to in writing, software
 * distributed under the License is distributed on an "AS IS" BASIS,
 * WITHOUT WARRANTIES OR CONDITIONS OF ANY KIND, either express or implied.
 * See the License for the specific language governing permissions and
 * limitations under the License.
 */
package com.helger.as4.servlet.mgr;

import javax.annotation.Nonnull;
import javax.annotation.concurrent.NotThreadSafe;

import com.helger.as4.attachment.DefaultIncomingAttachmentFactory;
import com.helger.as4.attachment.IIncomingAttachmentFactory;
import com.helger.as4.model.pmode.config.DefaultPModeConfigResolver;
import com.helger.as4.model.pmode.config.IPModeConfigResolver;
import com.helger.commons.ValueEnforcer;
import com.helger.commons.annotation.Nonempty;

@NotThreadSafe
public final class AS4ServerSettings
{
  private final static String DEFAULT_RESPONDER_ID = "default";

  private static String m_sResponderID = DEFAULT_RESPONDER_ID;
  private static IIncomingAttachmentFactory s_aIncomingAttachmentFactory = new DefaultIncomingAttachmentFactory ();
  private static IPModeConfigResolver s_aPModeConfigResolver = new DefaultPModeConfigResolver ();

  private AS4ServerSettings ()
  {}

  @Nonnull
  @Nonempty
  public static String getDefaultResponderID ()
  {
    return m_sResponderID;
  }

  public static void setDefaultResponderID (@Nonnull @Nonempty final String sResponderID)
  {
    ValueEnforcer.notEmpty (sResponderID, "ResponderID");
    m_sResponderID = sResponderID;
  }

  @Nonnull
  public static IIncomingAttachmentFactory getIncomingAttachmentFactory ()
  {
    return s_aIncomingAttachmentFactory;
  }

  public static void setIncomingAttachmentFactory (@Nonnull final IIncomingAttachmentFactory aIncomingAttachmentFactory)
  {
    ValueEnforcer.notNull (aIncomingAttachmentFactory, "IncomingAttachmentFactory");
    s_aIncomingAttachmentFactory = aIncomingAttachmentFactory;
  }

  @Nonnull
  public static IPModeConfigResolver getPModeConfigResolver ()
  {
    return s_aPModeConfigResolver;
  }

  public static void setPModeConfigResolver (@Nonnull final IPModeConfigResolver aPModeConfigResolver)
  {
    ValueEnforcer.notNull (aPModeConfigResolver, "PModeConfigResolver");
    s_aPModeConfigResolver = aPModeConfigResolver;
  }
}
=======
/**
 * Copyright (C) 2015-2017 Philip Helger (www.helger.com)
 * philip[at]helger[dot]com
 *
 * Licensed under the Apache License, Version 2.0 (the "License");
 * you may not use this file except in compliance with the License.
 * You may obtain a copy of the License at
 *
 *         http://www.apache.org/licenses/LICENSE-2.0
 *
 * Unless required by applicable law or agreed to in writing, software
 * distributed under the License is distributed on an "AS IS" BASIS,
 * WITHOUT WARRANTIES OR CONDITIONS OF ANY KIND, either express or implied.
 * See the License for the specific language governing permissions and
 * limitations under the License.
 */
package com.helger.as4.servlet.mgr;

import javax.annotation.Nonnull;
import javax.annotation.concurrent.NotThreadSafe;

import com.helger.as4.attachment.DefaultIncomingAttachmentFactory;
import com.helger.as4.attachment.IIncomingAttachmentFactory;
import com.helger.as4.crypto.AS4CryptoFactory;
import com.helger.as4.model.pmode.config.DefaultPModeConfigResolver;
import com.helger.as4.model.pmode.config.IPModeConfigResolver;
import com.helger.commons.ValueEnforcer;
import com.helger.commons.annotation.Nonempty;

@NotThreadSafe
public final class AS4ServerSettings
{
  private final static String DEFAULT_RESPONDER_ID = "default";

  private static String m_sResponderID = DEFAULT_RESPONDER_ID;
  private static IIncomingAttachmentFactory s_aIncomingAttachmentFactory = new DefaultIncomingAttachmentFactory ();
  private static IPModeConfigResolver s_aPModeConfigResolver = new DefaultPModeConfigResolver ();

  private static AS4CryptoFactory m_aAS4CryptoFactory = new AS4CryptoFactory (null);

  private AS4ServerSettings ()
  {}

  @Nonnull
  @Nonempty
  public static String getDefaultResponderID ()
  {
    return m_sResponderID;
  }

  public static void setDefaultResponderID (@Nonnull @Nonempty final String sResponderID)
  {
    ValueEnforcer.notEmpty (sResponderID, "ResponderID");
    m_sResponderID = sResponderID;
  }

  @Nonnull
  public static IIncomingAttachmentFactory getIncomingAttachmentFactory ()
  {
    return s_aIncomingAttachmentFactory;
  }

  public static void setIncomingAttachmentFactory (@Nonnull final IIncomingAttachmentFactory aIncomingAttachmentFactory)
  {
    ValueEnforcer.notNull (aIncomingAttachmentFactory, "IncomingAttachmentFactory");
    s_aIncomingAttachmentFactory = aIncomingAttachmentFactory;
  }

  @Nonnull
  public static IPModeConfigResolver getPModeConfigResolver ()
  {
    return s_aPModeConfigResolver;
  }

  public static void setPModeConfigResolver (@Nonnull final IPModeConfigResolver aPModeConfigResolver)
  {
    ValueEnforcer.notNull (aPModeConfigResolver, "PModeConfigResolver");
    s_aPModeConfigResolver = aPModeConfigResolver;
  }

  public static AS4CryptoFactory getAS4CryptoFactory ()
  {
    return m_aAS4CryptoFactory;
  }

  public static void setAS4CryptoFactory (@Nonnull final AS4CryptoFactory aAS4CryptoFactory)
  {
    m_aAS4CryptoFactory = aAS4CryptoFactory;
  }
}
>>>>>>> 35f44d3c
<|MERGE_RESOLUTION|>--- conflicted
+++ resolved
@@ -1,82 +1,3 @@
-<<<<<<< HEAD
-/**
- * Copyright (C) 2015-2017 Philip Helger (www.helger.com)
- * philip[at]helger[dot]com
- *
- * Licensed under the Apache License, Version 2.0 (the "License");
- * you may not use this file except in compliance with the License.
- * You may obtain a copy of the License at
- *
- *         http://www.apache.org/licenses/LICENSE-2.0
- *
- * Unless required by applicable law or agreed to in writing, software
- * distributed under the License is distributed on an "AS IS" BASIS,
- * WITHOUT WARRANTIES OR CONDITIONS OF ANY KIND, either express or implied.
- * See the License for the specific language governing permissions and
- * limitations under the License.
- */
-package com.helger.as4.servlet.mgr;
-
-import javax.annotation.Nonnull;
-import javax.annotation.concurrent.NotThreadSafe;
-
-import com.helger.as4.attachment.DefaultIncomingAttachmentFactory;
-import com.helger.as4.attachment.IIncomingAttachmentFactory;
-import com.helger.as4.model.pmode.config.DefaultPModeConfigResolver;
-import com.helger.as4.model.pmode.config.IPModeConfigResolver;
-import com.helger.commons.ValueEnforcer;
-import com.helger.commons.annotation.Nonempty;
-
-@NotThreadSafe
-public final class AS4ServerSettings
-{
-  private final static String DEFAULT_RESPONDER_ID = "default";
-
-  private static String m_sResponderID = DEFAULT_RESPONDER_ID;
-  private static IIncomingAttachmentFactory s_aIncomingAttachmentFactory = new DefaultIncomingAttachmentFactory ();
-  private static IPModeConfigResolver s_aPModeConfigResolver = new DefaultPModeConfigResolver ();
-
-  private AS4ServerSettings ()
-  {}
-
-  @Nonnull
-  @Nonempty
-  public static String getDefaultResponderID ()
-  {
-    return m_sResponderID;
-  }
-
-  public static void setDefaultResponderID (@Nonnull @Nonempty final String sResponderID)
-  {
-    ValueEnforcer.notEmpty (sResponderID, "ResponderID");
-    m_sResponderID = sResponderID;
-  }
-
-  @Nonnull
-  public static IIncomingAttachmentFactory getIncomingAttachmentFactory ()
-  {
-    return s_aIncomingAttachmentFactory;
-  }
-
-  public static void setIncomingAttachmentFactory (@Nonnull final IIncomingAttachmentFactory aIncomingAttachmentFactory)
-  {
-    ValueEnforcer.notNull (aIncomingAttachmentFactory, "IncomingAttachmentFactory");
-    s_aIncomingAttachmentFactory = aIncomingAttachmentFactory;
-  }
-
-  @Nonnull
-  public static IPModeConfigResolver getPModeConfigResolver ()
-  {
-    return s_aPModeConfigResolver;
-  }
-
-  public static void setPModeConfigResolver (@Nonnull final IPModeConfigResolver aPModeConfigResolver)
-  {
-    ValueEnforcer.notNull (aPModeConfigResolver, "PModeConfigResolver");
-    s_aPModeConfigResolver = aPModeConfigResolver;
-  }
-}
-=======
 /**
  * Copyright (C) 2015-2017 Philip Helger (www.helger.com)
  * philip[at]helger[dot]com
@@ -166,5 +87,4 @@
   {
     m_aAS4CryptoFactory = aAS4CryptoFactory;
   }
-}
->>>>>>> 35f44d3c
+}